--- conflicted
+++ resolved
@@ -1,11 +1,9 @@
-<<<<<<< HEAD
   [Graeme Weatherill]
   * Adds module for ground motion intensity conversion equations (GMICEs)
   * Implements Worden et al., (2012) GMICE
-=======
+  
   [Trevor Allen/Graeme Weatherill]
   * Adds Queen Charlotte strike slip magnitude scaling relation (WC1994_QCSS)
->>>>>>> 015b7c63
 
 python-oq-hazardlib (0.20.0-0~precise01) precise; urgency=low
   [Yen-Shin Chen]
